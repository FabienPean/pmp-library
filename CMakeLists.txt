--- conflicted
+++ resolved
@@ -105,12 +105,6 @@
 set(CMAKE_CXX_STANDARD 11)
 set(CMAKE_CXX_STANDARD_REQUIRED ON)
 set(CMAKE_CXX_EXTENSIONS OFF)
-<<<<<<< HEAD
-=======
-
-# set default compiler flags for both gcc and clang
-set(COMMON_CXX_FLAGS "-pedantic -Wall -Wextra -Wshadow -Werror")
->>>>>>> 62533459
 
 if((UNIX OR APPLE) AND CMAKE_COMPILER_IS_GNUCXX)
   set(CMAKE_CXX_FLAGS
@@ -121,11 +115,7 @@
 endif()
 
 if(CMAKE_CXX_COMPILER_ID STREQUAL "Clang" AND NOT EMSCRIPTEN)
-<<<<<<< HEAD
   set(CMAKE_CXX_FLAGS "${CMAKE_CXX_FLAGS} -pedantic -Wall -Wextra")
-=======
-  set(CMAKE_CXX_FLAGS "${CMAKE_CXX_FLAGS} ${COMMON_CXX_FLAGS}")
->>>>>>> 62533459
 endif()
 
 if(WIN32)
